#!/usr/bin/env python2
# -*- coding: utf-8 -*-

# Contest Management System - http://cms-dev.github.io/
# Copyright © 2012 Giovanni Mascellani <mascellani@poisson.phc.unipi.it>
# Copyright © 2013-2015 Luca Wehrstedt <luca.wehrstedt@gmail.com>
# Copyright © 2013 Bernard Blackham <bernard@largestprime.net>
<<<<<<< HEAD
# Copyright © 2013-2016 Stefano Maggiolo <s.maggiolo@gmail.com>
# Copyright © 2017 Amir Keivan Mohtashami <akmohtashami97@gmail.com>
=======
# Copyright © 2013-2017 Stefano Maggiolo <s.maggiolo@gmail.com>
>>>>>>> 59fb062b
#
# This program is free software: you can redistribute it and/or modify
# it under the terms of the GNU Affero General Public License as
# published by the Free Software Foundation, either version 3 of the
# License, or (at your option) any later version.
#
# This program is distributed in the hope that it will be useful,
# but WITHOUT ANY WARRANTY; without even the implied warranty of
# MERCHANTABILITY or FITNESS FOR A PARTICULAR PURPOSE.  See the
# GNU Affero General Public License for more details.
#
# You should have received a copy of the GNU Affero General Public License
# along with this program.  If not, see <http://www.gnu.org/licenses/>.

"""A Job is an abstraction of an "atomic" action of a Worker.

Jobs play a major role in the interface with TaskTypes: they are a
data structure containing all information about what the TaskTypes
should do. They are mostly used in the communication between ES and
the Workers, hence they contain only serializable data (for example,
the name of the task type, not the task type object itself).

A Job represents an indivisible action of a Worker, for example
"compile the submission" or "evaluate the submission on a certain
testcase".

"""

from __future__ import absolute_import
from __future__ import print_function
from __future__ import unicode_literals

import json
import logging

from cms.db import File, Manager, Executable, UserTestExecutable, Evaluation
from cms.grading.languagemanager import get_language
from cms.service.esoperations import ESOperation
from cmscommon.datetime import make_datetime

logger = logging.getLogger(__name__)


def _is_contest_multithreaded(contest):
    """Return if the contest allows multithreaded compilations and evaluations

    The rule is that this is allowed when the contest has a language that
    requires this.

    contest (Contest): the contest to check
    return (boolean): True if the sandbox should allow multithreading.

    """
    return any(get_language(l).requires_multithreading
               for l in contest.languages)


class Job(object):
    """Base class for all jobs.

    Input data (usually filled by ES): task_type,
    task_type_parameters. Metadata: shard, sandboxes, info.

    """

    def __init__(self, operation=None,
                 task_type=None, task_type_parameters=None,
                 language=None, multithreaded_sandbox=False,
                 shard=None, sandboxes=None, info=None,
                 success=None, text=None,
                 files=None, managers=None, executables=None):
        """Initialization.

        operation (dict|None): the operation, in the format that
            ESOperation.to_dict() uses.
        task_type (string|None): the name of the task type.
        task_type_parameters (string|None): the parameters for the
            creation of the correct task type.
        language (string|None): the language of the submission / user
            test.
        multithreaded_sandbox (boolean): whether the sandbox should
            allow multithreading.
        shard (int|None): the shard of the Worker completing this job.
        sandboxes ([string]|None): the paths of the sandboxes used in
            the Worker during the execution of the job.
        info (string|None): a human readable description of the job.
        success (bool|None): whether the job succeeded.
        text ([object]|None): description of the outcome of the job,
            to be presented to the user. The first item is a string,
            potentially with %-escaping; the following items are the
            values to be %-formatted into the first.
        files ({string: File}|None): files submitted by the user.
        managers ({string: Manager}|None): managers provided by the
            admins.
        executables ({string: Executable}|None): executables created
            in the compilation.

        """
        if operation is None:
            operation = {}
        if task_type is None:
            task_type = ""
        if task_type_parameters is None:
            task_type_parameters = []
        if sandboxes is None:
            sandboxes = []
        if info is None:
            info = ""
        if files is None:
            files = {}
        if managers is None:
            managers = {}
        if executables is None:
            executables = {}

        self.operation = operation
        self.task_type = task_type
        self.task_type_parameters = task_type_parameters
        self.language = language
        self.multithreaded_sandbox = multithreaded_sandbox
        self.shard = shard
        self.sandboxes = sandboxes
        self.info = info

        self.success = success
        self.text = text

        self.files = files
        self.managers = managers
        self.executables = executables

    def export_to_dict(self):
        """Return a dict representing the job."""
        res = {
            'operation': self.operation,
            'task_type': self.task_type,
            'task_type_parameters': self.task_type_parameters,
            'language': self.language,
            'multithreaded_sandbox': self.multithreaded_sandbox,
            'shard': self.shard,
            'sandboxes': self.sandboxes,
            'info': self.info,
            'success': self.success,
            'text': self.text,
            'files': dict((k, v.digest)
                          for k, v in self.files.iteritems()),
            'managers': dict((k, v.digest)
                             for k, v in self.managers.iteritems()),
            'executables': dict((k, v.digest)
                                for k, v in self.executables.iteritems()),
            }
        return res

    @staticmethod
    def import_from_dict_with_type(data):
        """Create a Job from a dict having a type information.

        data (dict): a dict with all the items required for a job, and
            in addition a 'type' key with associated value
            'compilation' or 'evaluation'.

        return (Job): either a CompilationJob or an EvaluationJob.

        """
        type_ = data['type']
        del data['type']
        if type_ == 'compilation':
            return CompilationJob.import_from_dict(data)
        elif type_ == 'evaluation':
            return EvaluationJob.import_from_dict(data)
        else:
            raise Exception("Couldn't import dictionary with type %s" %
                            (type_))

    @classmethod
    def import_from_dict(cls, data):
        """Create a Job from the output of export_to_dict."""
        return cls(**data)

    @staticmethod
    def from_operation(operation, object_, dataset):
        """Produce the job for the operation in the argument.

        Return the Job object that has to be sent to Workers to have
        them perform the operation this object describes.

        operation (ESOperation): the operation to use.
        object_ (Submission|UserTest): the object this operation
            refers to (might be a submission or a user test).
        dataset (Dataset): the dataset this operation refers to.

        return (Job): the job encoding of the operation, as understood
            by Workers and TaskTypes.

        raise (ValueError): if object_ or dataset are not those
            referred by the operation.

        """
        if operation.object_id != object_.id:
            logger.error("Programming error: operation is for object `%s' "
                         "while passed object is `%s'.",
                         operation.object_id, object_.id)
            raise ValueError("Object mismatch while building job.")
        if operation.dataset_id != dataset.id:
            logger.error("Programming error: operation is for dataset `%s' "
                         "while passed dataset is `%s'.",
                         operation.dataset_id, dataset.id)
            raise ValueError("Dataset mismatch while building job.")

        job = None
        if operation.type_ == ESOperation.COMPILATION:
            job = CompilationJob.from_submission(operation, object_, dataset)
        elif operation.type_ == ESOperation.EVALUATION:
            job = EvaluationJob.from_submission(operation, object_, dataset)
        elif operation.type_ == ESOperation.USER_TEST_COMPILATION:
            job = CompilationJob.from_user_test(operation, object_, dataset)
        elif operation.type_ == ESOperation.USER_TEST_EVALUATION:
            job = EvaluationJob.from_user_test(operation, object_, dataset)
        return job


class CompilationJob(Job):
    """Job representing a compilation.

    Can represent either the compilation of a user test, or of a
    submission, or of an arbitrary source (as used in cmsMake).

    Input data (usually filled by ES): language, files,
    managers. Output data (filled by the Worker): success,
    compilation_success, executables, text, plus.

    """

    def __init__(self, operation=None, task_type=None,
                 task_type_parameters=None,
                 shard=None, sandboxes=None, info=None,
                 language=None, multithreaded_sandbox=False,
                 files=None, managers=None,
                 success=None, compilation_success=None,
                 executables=None, text=None, plus=None):
        """Initialization.

        See base class for the remaining arguments.

        compilation_success (bool|None): whether the compilation implicit
            in the job succeeded, or there was a compilation error.
        plus ({}|None): additional metadata.

        """

        Job.__init__(self, operation, task_type, task_type_parameters,
                     language, multithreaded_sandbox,
                     shard, sandboxes, info, success, text,
                     files, managers, executables)
        self.compilation_success = compilation_success
        self.plus = plus

    def export_to_dict(self):
        res = Job.export_to_dict(self)
        res.update({
            'type': 'compilation',
            'compilation_success': self.compilation_success,
            'plus': self.plus,
            })
        return res

    @classmethod
    def import_from_dict(cls, data):
        data['files'] = dict(
            (k, File(k, v)) for k, v in data['files'].iteritems())
        data['managers'] = dict(
            (k, Manager(k, v)) for k, v in data['managers'].iteritems())
        data['executables'] = dict(
            (k, Executable(k, v)) for k, v in data['executables'].iteritems())
        return cls(**data)

    @staticmethod
    def from_submission(operation, submission, dataset):
        """Create a CompilationJob from a submission.

        operation (ESOperation): a COMPILATION operation.
        submission (Submission): the submission object referred by the
            operation.
        dataset (Dataset): the dataset object referred by the
            operation.

        return (CompilationJob): the job.

        """
        if operation.type_ != ESOperation.COMPILATION:
            logger.error("Programming error: asking for a compilation job, "
                         "but the operation is %s.", operation.type_)
            raise ValueError("Operation is not a compilation")

        multithreaded = _is_contest_multithreaded(submission.task.contest)

        # dict() is required to detach the dictionary that gets added
        # to the Job from the control of SQLAlchemy
        return CompilationJob(
            operation=operation.to_dict(),
            task_type=dataset.task_type,
            task_type_parameters=dataset.task_type_parameters,
            language=submission.language,
            multithreaded_sandbox=multithreaded,
            files=dict(submission.files),
            managers=dict(dataset.managers),
            info="compile submission %d" % (submission.id)
        )

    def to_submission(self, sr):
        """Fill detail of the submission result with the job result.

        sr (SubmissionResult): the DB object to fill.

        """
        # This should actually be useless.
        sr.invalidate_compilation()

        # No need to check self.success because this method gets called
        # only if it is True.

        sr.set_compilation_outcome(self.compilation_success)
        sr.compilation_text = json.dumps(self.text, encoding='utf-8')
        sr.compilation_stdout = self.plus.get('stdout')
        sr.compilation_stderr = self.plus.get('stderr')
        sr.compilation_time = self.plus.get('execution_time')
        sr.compilation_wall_clock_time = \
            self.plus.get('execution_wall_clock_time')
        sr.compilation_memory = self.plus.get('execution_memory')
        sr.compilation_shard = self.shard
        sr.compilation_sandbox = ":".join(self.sandboxes)
        for executable in self.executables.itervalues():
            sr.executables.set(executable)

    @staticmethod
    def from_user_test(operation, user_test, dataset):
        """Create a CompilationJob from a user test.

        operation (ESOperation): a USER_TEST_COMPILATION operation.
        user_test (UserTest): the user test object referred by the
            operation.
        dataset (Dataset): the dataset object referred by the
            operation.

        return (CompilationJob): the job.

        """
        if operation.type_ != ESOperation.USER_TEST_COMPILATION:
            logger.error("Programming error: asking for a user test "
                         "compilation job, but the operation is %s.",
                         operation.type_)
            raise ValueError("Operation is not a user test compilation")

        multithreaded = _is_contest_multithreaded(user_test.task.contest)

        # Add the managers to be got from the Task; get_task_type must
        # be imported here to avoid circular dependencies
        from cms.grading.tasktypes import get_task_type
        # dict() is required to detach the dictionary that gets added
        # to the Job from the control of SQLAlchemy
        managers = dict(user_test.managers)
        task_type = get_task_type(dataset=dataset)
        auto_managers = task_type.get_auto_managers()
        if auto_managers is not None:
            for manager_filename in auto_managers:
                managers[manager_filename] = \
                    dataset.managers[manager_filename]
        else:
            for manager_filename in dataset.managers:
                if manager_filename not in managers:
                    managers[manager_filename] = \
                        dataset.managers[manager_filename]

        return CompilationJob(
            operation=operation.to_dict(),
            task_type=dataset.task_type,
            task_type_parameters=dataset.task_type_parameters,
            language=user_test.language,
            multithreaded_sandbox=multithreaded,
            files=dict(user_test.files),
            managers=managers,
            info="compile user test %d" % (user_test.id)
        )

    def to_user_test(self, ur):
        """Fill detail of the user test result with the job result.

        ur (UserTestResult): the DB object to fill.

        """
        # This should actually be useless.
        ur.invalidate_compilation()

        # No need to check self.success because this method gets called
        # only if it is True.

        ur.set_compilation_outcome(self.compilation_success)
        ur.compilation_text = json.dumps(self.text, encoding='utf-8')
        ur.compilation_stdout = self.plus.get('stdout')
        ur.compilation_stderr = self.plus.get('stderr')
        ur.compilation_time = self.plus.get('execution_time')
        ur.compilation_wall_clock_time = \
            self.plus.get('execution_wall_clock_time')
        ur.compilation_memory = self.plus.get('execution_memory')
        ur.compilation_shard = self.shard
        ur.compilation_sandbox = ":".join(self.sandboxes)
        for executable in self.executables.itervalues():
            u_executable = UserTestExecutable(
                executable.filename, executable.digest)
            ur.executables.set(u_executable)


class EvaluationJob(Job):
    """Job representing an evaluation on a testcase.

    Can represent either the evaluation of a user test, or of a
    submission, or of an arbitrary source (as used in cmsMake).

    Input data (usually filled by ES): testcase_codename, language,
    files, managers, executables, input, output, time_limit,
    memory_limit. Output data (filled by the Worker): success,
    outcome, text, user_output, executables, text, plus. Metadata:
    only_execution, get_output.

    """
    def __init__(self, operation=None, task_type=None,
                 task_type_parameters=None, shard=None,
                 sandboxes=None, info=None,
                 language=None, multithreaded_sandbox=False,
                 files=None, managers=None, executables=None,
                 input=None, output=None,
                 time_limit=None, memory_limit=None,
                 success=None, outcome=None, text=None,
                 user_output=None, plus=None,
                 only_execution=False, get_output=False):
        """Initialization.

        See base class for the remaining arguments.

        input (string|None): digest of the input file.
        output (string|None): digest of the output file.
        time_limit (float|None): user time limit in seconds.
        memory_limit (int|None): memory limit in bytes.
        outcome (string|None): the outcome of the evaluation, from
            which to compute the score.
        user_output (unicode|None): if requested (with get_output),
            the digest of the file containing the output of the user
            program.
        plus ({}|None): additional metadata.
        only_execution (bool|None): whether to perform only the
            execution, or to compare the output with the reference
            solution too.
        get_output (bool|None): whether to retrieve the execution
            output (together with only_execution, useful for the user
            tests).

        """
        Job.__init__(self, operation, task_type, task_type_parameters,
                     language, multithreaded_sandbox,
                     shard, sandboxes, info, success, text,
                     files, managers, executables)
        self.input = input
        self.output = output
        self.time_limit = time_limit
        self.memory_limit = memory_limit
        self.outcome = outcome
        self.user_output = user_output
        self.plus = plus
        self.only_execution = only_execution
        self.get_output = get_output

    def export_to_dict(self):
        res = Job.export_to_dict(self)
        res.update({
            'type': 'evaluation',
            'input': self.input,
            'output': self.output,
            'time_limit': self.time_limit,
            'memory_limit': self.memory_limit,
            'outcome': self.outcome,
            'user_output': self.user_output,
            'plus': self.plus,
            'only_execution': self.only_execution,
            'get_output': self.get_output,
            })
        return res

    @classmethod
    def import_from_dict(cls, data):
        data['files'] = dict(
            (k, File(k, v)) for k, v in data['files'].iteritems())
        data['managers'] = dict(
            (k, Manager(k, v)) for k, v in data['managers'].iteritems())
        data['executables'] = dict(
            (k, Executable(k, v)) for k, v in data['executables'].iteritems())
        return cls(**data)

    @staticmethod
    def from_submission(operation, submission, dataset):
        """Create an EvaluationJob from a submission.

        operation (ESOperation): an EVALUATION operation.
        submission (Submission): the submission object referred by the
            operation.
        dataset (Dataset): the dataset object referred by the
            operation.

        return (EvaluationJob): the job.

        """
        if operation.type_ != ESOperation.EVALUATION:
            logger.error("Programming error: asking for an evaluation job, "
                         "but the operation is %s.", operation.type_)
            raise ValueError("Operation is not an evaluation")

        multithreaded = _is_contest_multithreaded(submission.task.contest)

        submission_result = submission.get_result(dataset)
        # This should have been created by now.
        assert submission_result is not None

        testcase = dataset.testcases[operation.testcase_codename]

        info = "evaluate submission %d on testcase %s" % \
            (submission.id, testcase.codename)

        # dict() is required to detach the dictionary that gets added
        # to the Job from the control of SQLAlchemy
        return EvaluationJob(
            operation=operation.to_dict(),
            task_type=dataset.task_type,
            task_type_parameters=dataset.task_type_parameters,
            language=submission.language,
            multithreaded_sandbox=multithreaded,
            files=dict(submission.files),
            managers=dict(dataset.managers),
            executables=dict(submission_result.executables),
            time_limit=dataset.time_limit,
            memory_limit=dataset.memory_limit,
            input=testcase.input,
            output=testcase.output,
            info=info
        )

    def to_submission(self, sr):
        """Fill detail of the submission result with the job result.

        sr (SubmissionResult): the DB object to fill.

        """
        # No need to check self.success because this method gets called
        # only if it is True.

        sr.evaluations += [Evaluation(
            text=json.dumps(self.text, encoding='utf-8'),
            outcome=self.outcome,
            execution_time=self.plus.get('execution_time'),
            execution_wall_clock_time=self.plus.get(
                'execution_wall_clock_time'),
            execution_memory=self.plus.get('execution_memory'),
            evaluation_shard=self.shard,
            evaluation_sandbox=":".join(self.sandboxes),
            testcase=sr.dataset.testcases[
                self.operation["testcase_codename"]])]

        submission = sr.submission
        logger.metric(
            "submission_one_testcase_evaluation_time",
            submission_id=submission.id,
            testcase_codename=self.operation["testcase_codename"],
            dataset_id=sr.dataset_id,
            language=submission.language,
            task=submission.task_id,
            participant=submission.participation_id,
            value=(make_datetime() - submission.timestamp).total_seconds()
        )

    @staticmethod
    def from_user_test(operation, user_test, dataset):
        """Create an EvaluationJob from a user test.

        operation (ESOperation): an USER_TEST_EVALUATION operation.
        user_test (UserTest): the user test object referred by the
            operation.
        dataset (Dataset): the dataset object referred by the
            operation.

        return (EvaluationJob): the job.

        """
        if operation.type_ != ESOperation.USER_TEST_EVALUATION:
            logger.error("Programming error: asking for a user test "
                         "evaluation job, but the operation is %s.",
                         operation.type_)
            raise ValueError("Operation is not a user test evaluation")

        multithreaded = _is_contest_multithreaded(user_test.task.contest)

        user_test_result = user_test.get_result(dataset)
        # This should have been created by now.
        assert user_test_result is not None

        # Add the managers to be got from the Task; get_task_type must
        # be imported here to avoid circular dependencies
        from cms.grading.tasktypes import get_task_type
        # dict() is required to detach the dictionary that gets added
        # to the Job from the control of SQLAlchemy
        managers = dict(user_test.managers)
        task_type = get_task_type(dataset=dataset)
        auto_managers = task_type.get_auto_managers()
        if auto_managers is not None:
            for manager_filename in auto_managers:
                managers[manager_filename] = \
                    dataset.managers[manager_filename]
        else:
            for manager_filename in dataset.managers:
                if manager_filename not in managers:
                    managers[manager_filename] = \
                        dataset.managers[manager_filename]

        return EvaluationJob(
            operation=operation.to_dict(),
            task_type=dataset.task_type,
            task_type_parameters=dataset.task_type_parameters,
            language=user_test.language,
            multithreaded_sandbox=multithreaded,
            files=dict(user_test.files),
            managers=managers,
            executables=dict(user_test_result.executables),
            input=user_test.input,
            time_limit=dataset.time_limit,
            memory_limit=dataset.memory_limit,
            info="evaluate user test %d" % (user_test.id),
            get_output=True,
            only_execution=True
        )

    def to_user_test(self, ur):
        """Fill detail of the user test result with the job result.

        ur (UserTestResult): the DB object to fill.

        """
        # This should actually be useless.
        ur.invalidate_evaluation()

        # No need to check self.success because this method gets called
        # only if it is True.

        ur.evaluation_text = json.dumps(self.text, encoding='utf-8')
        ur.set_evaluation_outcome()
        ur.execution_time = self.plus.get('execution_time')
        ur.execution_wall_clock_time = \
            self.plus.get('execution_wall_clock_time')
        ur.execution_memory = self.plus.get('execution_memory')
        ur.evaluation_shard = self.shard
        ur.evaluation_sandbox = ":".join(self.sandboxes)
        ur.output = self.user_output


class JobGroup(object):
    """A simple collection of jobs."""

    def __init__(self, jobs=None):
        self.jobs = jobs if jobs is not None else []

    def export_to_dict(self):
        return {
            "jobs": [job.export_to_dict() for job in self.jobs],
        }

    @classmethod
    def import_from_dict(cls, data):
        jobs = []
        for job in data["jobs"]:
            jobs.append(Job.import_from_dict_with_type(job))
        return cls(jobs)<|MERGE_RESOLUTION|>--- conflicted
+++ resolved
@@ -5,12 +5,8 @@
 # Copyright © 2012 Giovanni Mascellani <mascellani@poisson.phc.unipi.it>
 # Copyright © 2013-2015 Luca Wehrstedt <luca.wehrstedt@gmail.com>
 # Copyright © 2013 Bernard Blackham <bernard@largestprime.net>
-<<<<<<< HEAD
-# Copyright © 2013-2016 Stefano Maggiolo <s.maggiolo@gmail.com>
+# Copyright © 2013-2017 Stefano Maggiolo <s.maggiolo@gmail.com>
 # Copyright © 2017 Amir Keivan Mohtashami <akmohtashami97@gmail.com>
-=======
-# Copyright © 2013-2017 Stefano Maggiolo <s.maggiolo@gmail.com>
->>>>>>> 59fb062b
 #
 # This program is free software: you can redistribute it and/or modify
 # it under the terms of the GNU Affero General Public License as
