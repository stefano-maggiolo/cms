--- conflicted
+++ resolved
@@ -1,10 +1,5 @@
-<<<<<<< HEAD
 <button onclick="cmsrpc_request(
-                 'EvaluationService', 0,
-=======
-<button onclick="cmsrpc_request('{{ url_root }}',
                  'QueueService', 0,
->>>>>>> faa13c66
                  'invalidate_submission', {
 {% for key, value in invalidate_arguments.items() %}
                  '{{ key }}': {{ value }},
@@ -16,13 +11,8 @@
         disabled
 {% end %}
         title="Compilation" >C</button>
-<<<<<<< HEAD
 <button onclick="cmsrpc_request(
-                 'EvaluationService', 0,
-=======
-<button onclick="cmsrpc_request('{{ url_root }}',
                  'QueueService', 0,
->>>>>>> faa13c66
                  'invalidate_submission', {
 {% for key, value in invalidate_arguments.items() %}
                  '{{ key }}': {{ value }},
