--- conflicted
+++ resolved
@@ -9,7 +9,6 @@
 # Copyright © 2013 Bernard Blackham <bernard@largestprime.net>
 # Copyright © 2014 Artem Iglikov <artem.iglikov@gmail.com>
 # Copyright © 2016 Luca Versari <veluca93@gmail.com>
-# Copyright © 2017 Amir Keivan Mohtashami <akmohtashami97@gmail.com>
 #
 # This program is free software: you can redistribute it and/or modify
 # it under the terms of the GNU Affero General Public License as
@@ -53,11 +52,6 @@
 from cms.grading.Job import Job
 from cms.service import get_datasets_to_judge, \
     get_submissions, get_submission_results
-<<<<<<< HEAD
-from cms.grading.Job import JobGroup
-from cmscommon.datetime import make_datetime
-=======
->>>>>>> 13cea4e4
 
 from .esoperations import ESOperation, get_relevant_operations, \
     submission_get_operations, submission_to_evaluate, \
@@ -67,133 +61,6 @@
 logger = logging.getLogger(__name__)
 
 
-<<<<<<< HEAD
-def report_queue_length(func):
-    def execute_and_report(self, *args, **kwargs):
-        func(self, *args, **kwargs)
-        logger.metric("queue_length", self._operation_queue.length())
-    return execute_and_report
-
-
-class EvaluationExecutor(Executor):
-
-    # Real maximum number of operations to be sent to a worker.
-    MAX_OPERATIONS_PER_BATCH = 25
-
-    def __init__(self, evaluation_service):
-        """Create the single executor for ES.
-
-        The executor just delegates work to the worker pool.
-
-        """
-        super(EvaluationExecutor, self).__init__(True)
-
-        self.evaluation_service = evaluation_service
-        self.pool = WorkerPool(self.evaluation_service)
-
-        # List of QueueItem (ESOperation) we have extracted from the
-        # queue, but not yet finished to execute.
-        self._currently_executing = []
-
-        # Lock used to guard the currently executing operations
-        self._current_execution_lock = gevent.lock.RLock()
-
-        # Whether execute need to drop the currently executing
-        # operation.
-        self._drop_current = False
-
-        for i in xrange(get_service_shards("Worker")):
-            worker = ServiceCoord("Worker", i)
-            self.pool.add_worker(worker)
-
-    def __contains__(self, item):
-        """Return whether the item is in execution.
-
-        item (QueueItem): an item to search.
-
-        return (bool): True if item is in the queue, or if it is the
-            item already extracted but not given to the workers yet,
-            or if it is being executed by a worker.
-
-        """
-        return super(EvaluationExecutor, self).__contains__(item) or \
-            item in self._currently_executing or \
-            item in self.pool
-
-    def max_operations_per_batch(self):
-        """Return the maximum number of operations per batch.
-
-        We derive the number from the length of the queue divided by
-        the number of workers, with a cap at MAX_OPERATIONS_PER_BATCH.
-
-        """
-        # TODO: len(self.pool) is the total number of workers,
-        # included those that are disabled.
-        ratio = len(self._operation_queue) // len(self.pool) + 1
-        ret = min(max(ratio, 1), EvaluationExecutor.MAX_OPERATIONS_PER_BATCH)
-        logger.info("Ratio is %d, executing %d operations together.",
-                    ratio, ret)
-        return ret
-
-    def execute(self, entries):
-        """Execute a batch of operations in the queue.
-
-        The operations might not be executed immediately because of
-        lack of workers.
-
-        entries ([QueueEntry]): entries containing the operations to
-            perform.
-
-        """
-        with self._current_execution_lock:
-            self._currently_executing = []
-            for entry in entries:
-                operation = entry.item
-                # Side data is attached to the operation sent to the
-                # worker pool. In case the operation is lost, the pool
-                # will return it to us, and we will use it to
-                # re-enqueue it.
-                operation.side_data = (entry.priority, entry.timestamp)
-                self._currently_executing.append(operation)
-        res = None
-        while len(self._currently_executing) > 0:
-            self.pool.wait_for_workers()
-            with self._current_execution_lock:
-                if len(self._currently_executing) == 0:
-                    break
-                res = self.pool.acquire_worker(self._currently_executing)
-                if res is not None:
-                    self._drop_current = False
-                    self._currently_executing = []
-                    break
-
-    @report_queue_length
-    def enqueue(self, *args, **kwargs):
-        super(EvaluationExecutor, self).enqueue(*args, **kwargs)
-
-    @report_queue_length
-    def dequeue(self, operation):
-        """Remove an item from the queue.
-
-        We need to override dequeue because the operation to dequeue
-        might have already been extracted, but not yet executed.
-
-        operation (ESOperation)
-
-        """
-        try:
-            super(EvaluationExecutor, self).dequeue(operation)
-        except KeyError:
-            with self._current_execution_lock:
-                for i in range(len(self._currently_executing)):
-                    if self._currently_executing[i] == operation:
-                        del self._currently_executing[i]
-                        return
-            raise
-
-
-=======
->>>>>>> 13cea4e4
 def with_post_finish_lock(func):
     """Decorator for locking on self.post_finish_lock.
 
@@ -495,15 +362,6 @@
 
         # If compilation was ok, we emit a satisfied log message.
         if submission_result.compilation_succeeded():
-            logger.metric(
-                "submission_compilation_time",
-                submission_id=submission.id,
-                dataset_id=submission_result.dataset_id,
-                language=submission.language,
-                task=submission.task_id,
-                participant=submission.participation_id,
-                value=(make_datetime() - submission.timestamp).total_seconds()
-            )
             logger.info("Submission %d(%d) was compiled successfully.",
                         submission_result.submission_id,
                         submission_result.dataset_id)
@@ -555,15 +413,6 @@
         # otherwise the ScoringService wouldn't receive the updated
         # submission.
         if submission_result.evaluated():
-            logger.metric(
-                "submission_total_evaluation_time",
-                submission_id=submission.id,
-                dataset_id=submission_result.dataset_id,
-                language=submission.language,
-                task=submission.task_id,
-                participant=submission.participation_id,
-                value=(make_datetime() - submission.timestamp).total_seconds()
-            )
             logger.info("Submission %d(%d) was evaluated successfully.",
                         submission_result.submission_id,
                         submission_result.dataset_id)
