#!/usr/bin/env python2
# -*- coding: utf-8 -*-

# Contest Management System - http://cms-dev.github.io/
# Copyright © 2010-2014 Giovanni Mascellani <mascellani@poisson.phc.unipi.it>
# Copyright © 2010-2017 Stefano Maggiolo <s.maggiolo@gmail.com>
# Copyright © 2010-2012 Matteo Boscariol <boscarim@hotmail.com>
# Copyright © 2013-2015 Luca Wehrstedt <luca.wehrstedt@gmail.com>
# Copyright © 2013 Bernard Blackham <bernard@largestprime.net>
# Copyright © 2014 Artem Iglikov <artem.iglikov@gmail.com>
# Copyright © 2016 Luca Versari <veluca93@gmail.com>
#
# This program is free software: you can redistribute it and/or modify
# it under the terms of the GNU Affero General Public License as
# published by the Free Software Foundation, either version 3 of the
# License, or (at your option) any later version.
#
# This program is distributed in the hope that it will be useful,
# but WITHOUT ANY WARRANTY; without even the implied warranty of
# MERCHANTABILITY or FITNESS FOR A PARTICULAR PURPOSE.  See the
# GNU Affero General Public License for more details.
#
# You should have received a copy of the GNU Affero General Public License
# along with this program.  If not, see <http://www.gnu.org/licenses/>.

"""Evaluation service. It takes care of receiving submissions from the
contestants, transforming them in operations (compilation, execution,
...), queuing them with the right priority, and dispatching them to
the workers. Also, it collects the results from the workers and build
the current ranking.

"""

from __future__ import absolute_import
from __future__ import print_function
from __future__ import unicode_literals

import logging

from datetime import datetime
from functools import wraps

import gevent.lock

from sqlalchemy.exc import IntegrityError
from sqlalchemy.orm import joinedload

from cms import ServiceCoord
from cms.io import Service, rpc_method
from cms.db import SessionGen, Dataset, Submission, UserTest
from cms.db.filecacher import FileCacher
from cms.grading.Job import Job
<<<<<<< HEAD
from cms.service import get_datasets_to_judge, \
    get_submissions, get_submission_results

from .esoperations import ESOperation, get_relevant_operations, \
=======
from cms.service import get_datasets_to_judge

from .esoperations import ESOperation, \
>>>>>>> 600e8c09
    submission_get_operations, submission_to_evaluate, \
    user_test_get_operations


logger = logging.getLogger(__name__)


def with_post_finish_lock(func):
    """Decorator for locking on self.post_finish_lock.

    Ensures that no more than one decorated function is executing at
    the same time.

    """
    @wraps(func)
    def wrapped(self, *args, **kwargs):
        with self.post_finish_lock:
            return func(self, *args, **kwargs)
    return wrapped


class EvaluationService(Service):
    """Evaluation service.

    """

    EPOCH = datetime.utcfromtimestamp(0)

    # TODO: these constants should be in a more general place.
    MAX_COMPILATION_TRIES = 3
    MAX_EVALUATION_TRIES = 3
    MAX_USER_TEST_COMPILATION_TRIES = 3
    MAX_USER_TEST_EVALUATION_TRIES = 3

    INVALIDATE_COMPILATION = 0
    INVALIDATE_EVALUATION = 1

    def __init__(self, shard, contest_id=None):
        super(EvaluationService, self).__init__(shard)

        self.contest_id = contest_id

        # This lock is used to avoid inserting in the queue (which
        # itself is already thread-safe) an operation which is already
        # being processed. Such operation might be in one of the
        # following state:
        # 1. in the queue;
        # 2. extracted from the queue by the executor, but not yet
        #    dispatched to a worker;
        # 3. being processed by a worker ("in the worker pool");
        # 4. being processed by action_finished, but with the results
        #    not yet written to the database.
        # 5. with results written in the database.
        #
        # The methods enqueuing operations already check that the
        # operation is not in state 5, and enqueue() checks that it is
        # not in the first three states.
        #
        # Therefore, the lock guarantees that the methods adding
        # operations to the queue (_missing_operations,
        # invalidate_submission, enqueue) are not executed
        # concurrently with action_finished to avoid picking
        # operations in state 4.
        self.post_finish_lock = gevent.lock.RLock()

        self.queue_service = self.connect_to(
            ServiceCoord("QueueService", 0))
        self.scoring_service = self.connect_to(
            ServiceCoord("ScoringService", 0))

    def get_submission_operations(self, submission):
        """Push in queue the operations required by a submission.

        submission (Submission): a submission.

        return ([ESOperation, int, datetime]): operations to enqueue, together
            with priority and timestamp.

        """
        operations = []
        for dataset in get_datasets_to_judge(submission.task):
            submission_result = submission.get_result(dataset)
            number_of_operations = 0
            for operation, priority, timestamp in submission_get_operations(
                    submission_result, submission, dataset):
                number_of_operations += 1
                operations.append([operation, priority, timestamp])

            # If we got 0 operations, but the submission result is to
            # evaluate, it means that we just need to finalize the
            # evaluation.
            if number_of_operations == 0 and submission_to_evaluate(
                    submission_result):
                logger.info("Result %d(%d) has already all evaluations, "
                            "finalizing it.", submission.id, dataset.id)
                submission_result.set_evaluation_outcome()
                submission_result.sa_session.commit()
                self.evaluation_ended(submission_result)

        return operations

    def get_user_test_operations(self, user_test):
        """Push in queue the operations required by a user test.

        user_test (UserTest): a user test.

        return ([ESOperation, int, datetime]): operations to enqueue, together
            with priority and timestamp.

        """
        operations = []
        for dataset in get_datasets_to_judge(user_test.task):
            for operation, priority, timestamp in user_test_get_operations(
                    user_test, dataset):
                operations.append([operation, priority, timestamp])

        return operations

    @with_post_finish_lock
    def enqueue_all(self, operations):
        """Enqueue all the operations

        operations ([ESOperation, int, datetime]): operations, priorities,
            timestamps

        """
        for operation, priority, timestamp in operations:
            self.enqueue(operation, priority, timestamp)

    @with_post_finish_lock
    def enqueue(self, operation, priority, timestamp):
        """Push an operation in the queue.

        Push an operation in the operation queue if the submission is
        not already in the queue or assigned to a worker.

        operation (ESOperation): the operation to put in the queue.
        priority (int): the priority of the operation.
        timestamp (datetime): the time of the submission.

        return (bool): True if pushed, False if not.

        """
        return self.queue_service.enqueue(
            operation=operation.to_list(),
            priority=priority,
            timestamp=(timestamp - EvaluationService.EPOCH).total_seconds())

    @with_post_finish_lock
    @rpc_method
    def write_result(self, operation, job):
        """Receive worker results from QS and writes them to the DB.

        operation (dict): operation performed, exported as dict
        job (dict): job containing the result, exported as dict

        """
        logger.debug("Starting commit process...")
        operation = ESOperation.from_dict(operation)
        job = Job.import_from_dict_with_type(job)

        with SessionGen() as session:
            type_ = operation.type_
            object_id = operation.object_id
            dataset_id = operation.dataset_id

            dataset = session.query(Dataset)\
                .filter(Dataset.id == dataset_id)\
                .options(joinedload(Dataset.testcases))\
                .first()
            if dataset is None:
                logger.error("Could not find dataset %d in the database.",
                             dataset_id)
                return False, []

            # Get submission or user test, and their results.
            if type_ in [ESOperation.COMPILATION, ESOperation.EVALUATION]:
                object_ = Submission.get_from_id(object_id, session)
                if object_ is None:
                    logger.error("Could not find submission %d "
                                 "in the database.", object_id)
                    return False, []
                object_result = object_.get_result_or_create(dataset)
            else:
                object_ = UserTest.get_from_id(object_id, session)
                object_result = object_.get_result_or_create(dataset)

            logger.info("Writing result to db for %s", operation)
            new_operations = []
            try:
                new_operations = self.write_results_one_row(
                    session, object_result, operation, job)
            except IntegrityError:
                logger.warning(
                    "Integrity error while inserting worker result.",
                    exc_info=True)
                # This is not an error condition, as the result is already
                # in the DB.
                return True, []
<<<<<<< HEAD

            logger.debug("Committing evaluations...")
            session.commit()

            # If we collected some new operations to do while writing
            # the results, it means we had to invalidate the submission.
            # We return immediately since we already have all the operations
            # we need to do next.
            if new_operations != []:
                return True, [
                    [op.to_dict(),
                     priority,
                     (timestamp - EvaluationService.EPOCH).total_seconds()]
                    for op, priority, timestamp in new_operations]

            if type_ == ESOperation.EVALUATION:
                if len(object_result.evaluations) == len(dataset.testcases):
                    object_result.set_evaluation_outcome()

            logger.debug("Committing evaluation outcomes...")
            session.commit()

=======

            logger.debug("Committing evaluations...")
            session.commit()

            # If we collected some new operations to do while writing
            # the results, it means we had to invalidate the submission.
            # We return immediately since we already have all the operations
            # we need to do next.
            if new_operations != []:
                return True, [
                    [op.to_dict(),
                     priority,
                     (timestamp - EvaluationService.EPOCH).total_seconds()]
                    for op, priority, timestamp in new_operations]

            if type_ == ESOperation.EVALUATION:
                if len(object_result.evaluations) == len(dataset.testcases):
                    object_result.set_evaluation_outcome()

            logger.debug("Committing evaluation outcomes...")
            session.commit()

>>>>>>> 600e8c09
            logger.info("Ending operations...")
            if type_ == ESOperation.COMPILATION:
                new_operations = self.compilation_ended(object_result)
            elif type_ == ESOperation.EVALUATION:
                if object_result.evaluated():
                    new_operations = self.evaluation_ended(object_result)
            elif type_ == ESOperation.USER_TEST_COMPILATION:
                new_operations = \
                    self.user_test_compilation_ended(object_result)
            elif type_ == ESOperation.USER_TEST_EVALUATION:
                new_operations = self.user_test_evaluation_ended(object_result)

        logger.debug("Done")
        return True, [
            [op.to_dict(),
             priority,
             (timestamp - EvaluationService.EPOCH).total_seconds()]
            for op, priority, timestamp in new_operations]

    def write_results_one_row(self, session, object_result, operation, job):
        """Write to the DB a single result.

        session (Session): the DB session to use.
        object_result (SubmissionResult|UserTestResult): the DB object
            for the operation (and for the result).
        operation (ESOperation): the operation for which we have the result.
        job (Job): the result from the worker.

        """
        if operation.type_ == ESOperation.COMPILATION:
            if job.success:
                job.to_submission(object_result)
            else:
                object_result.compilation_tries += 1

        elif operation.type_ == ESOperation.EVALUATION:
            if job.success:
                job.to_submission(object_result)
            else:
                if job.plus is not None and \
                   job.plus.get("tombstone") is True:
                    executable_digests = [
                        e.digest for e in
                        object_result.executables.itervalues()]
                    if FileCacher.TOMBSTONE_DIGEST in executable_digests:
                        logger.info("Submission %d's compilation on dataset "
                                    "%d has been invalidated since the "
                                    "executable was the tombstone",
                                    object_result.submission_id,
                                    object_result.dataset_id)
                        object_result.invalidate_compilation()
                        return self.get_submission_operations(
                            object_result.submission)
                else:
                    object_result.evaluation_tries += 1

        elif operation.type_ == ESOperation.USER_TEST_COMPILATION:
            if job.success:
                job.to_user_test(object_result)
            else:
                object_result.compilation_tries += 1

        elif operation.type_ == ESOperation.USER_TEST_EVALUATION:
            if job.success:
                job.to_user_test(object_result)
            else:
                object_result.evaluation_tries += 1

        else:
            logger.error("Invalid operation type %r.", operation.type_)

        return []

    def compilation_ended(self, submission_result):
        """Actions to be performed when we have a submission that has
        ended compilation. In particular: we queue evaluation if
        compilation was ok, we inform ScoringService if the
        compilation failed for an error in the submission, or we
        requeue the compilation if there was an error in CMS.

        submission_result (SubmissionResult): the submission result.

        """
        submission = submission_result.submission

        # If compilation was ok, we emit a satisfied log message.
        if submission_result.compilation_succeeded():
            logger.info("Submission %d(%d) was compiled successfully.",
                        submission_result.submission_id,
                        submission_result.dataset_id)

        # If instead submission failed compilation, we inform
        # ScoringService of the new submission. We need to commit
        # before so it has up to date information.
        elif submission_result.compilation_failed():
            logger.info("Submission %d(%d) did not compile.",
                        submission_result.submission_id,
                        submission_result.dataset_id)
            self.scoring_service.new_evaluation(
                submission_id=submission_result.submission_id,
                dataset_id=submission_result.dataset_id)

        # If compilation failed for our fault, we log the error.
        elif submission_result.compilation_outcome is None:
            logger.warning("Worker failed when compiling submission "
                           "%d(%d).",
                           submission_result.submission_id,
                           submission_result.dataset_id)
            if submission_result.compilation_tries >= \
                    EvaluationService.MAX_COMPILATION_TRIES:
                logger.error("Maximum number of failures reached for the "
                             "compilation of submission %d(%d).",
                             submission_result.submission_id,
                             submission_result.dataset_id)

        # Otherwise, error.
        else:
            logger.error("Compilation outcome %r not recognized.",
                         submission_result.compilation_outcome)

        # Enqueue next steps to be done
        return self.get_submission_operations(submission)

    def evaluation_ended(self, submission_result):
        """Actions to be performed when we have a submission that has
        been evaluated. In particular: we inform ScoringService on
        success, we requeue on failure.

        submission_result (SubmissionResult): the submission result.

        """
        submission = submission_result.submission

        # Evaluation successful, we inform ScoringService so it can
        # update the score. We need to commit the session beforehand,
        # otherwise the ScoringService wouldn't receive the updated
        # submission.
        if submission_result.evaluated():
            logger.info("Submission %d(%d) was evaluated successfully.",
                        submission_result.submission_id,
                        submission_result.dataset_id)
            self.scoring_service.new_evaluation(
                submission_id=submission_result.submission_id,
                dataset_id=submission_result.dataset_id)

        # Evaluation unsuccessful, we log the error.
        else:
            logger.warning("Worker failed when evaluating submission "
                           "%d(%d).",
                           submission_result.submission_id,
                           submission_result.dataset_id)
            if submission_result.evaluation_tries >= \
                    EvaluationService.MAX_EVALUATION_TRIES:
                logger.error("Maximum number of failures reached for the "
                             "evaluation of submission %d(%d).",
                             submission_result.submission_id,
                             submission_result.dataset_id)

        # Enqueue next steps to be done (e.g., if evaluation failed).
        return self.get_submission_operations(submission)

    def user_test_compilation_ended(self, user_test_result):
        """Actions to be performed when we have a user test that has
        ended compilation. In particular: we queue evaluation if
        compilation was ok; we requeue compilation if it failed.

        user_test_result (UserTestResult): the user test result.

        """
        user_test = user_test_result.user_test

        # If compilation was ok, we emit a satisfied log message.
        if user_test_result.compilation_succeeded():
            logger.info("User test %d(%d) was compiled successfully.",
                        user_test_result.user_test_id,
                        user_test_result.dataset_id)

        # If instead user test failed compilation, we don't evaluatate.
        elif user_test_result.compilation_failed():
            logger.info("User test %d(%d) did not compile.",
                        user_test_result.user_test_id,
                        user_test_result.dataset_id)

        # If compilation failed for our fault, we log the error.
        elif not user_test_result.compiled():
            logger.warning("Worker failed when compiling user test "
                           "%d(%d).",
                           user_test_result.submission_id,
                           user_test_result.dataset_id)
            if user_test_result.compilation_tries >= \
                    EvaluationService.MAX_USER_TEST_COMPILATION_TRIES:
                logger.error("Maximum number of failures reached for the "
                             "compilation of user test %d(%d).",
                             user_test_result.user_test_id,
                             user_test_result.dataset_id)

        # Otherwise, error.
        else:
            logger.error("Compilation outcome %r not recognized.",
                         user_test_result.compilation_outcome)

        # Enqueue next steps to be done
        return self.get_user_test_operations(user_test)

    def user_test_evaluation_ended(self, user_test_result):
        """Actions to be performed when we have a user test that has
        been evaluated. In particular: we do nothing on success, we
        requeue on failure.

        user_test_result (UserTestResult): the user test result.

        """
        user_test = user_test_result.user_test

        # Evaluation successful, we emit a satisfied log message.
        if user_test_result.evaluated():
            logger.info("User test %d(%d) was evaluated successfully.",
                        user_test_result.user_test_id,
                        user_test_result.dataset_id)

        # Evaluation unsuccessful, we log the error.
        else:
            logger.warning("Worker failed when evaluating submission "
                           "%d(%d).",
                           user_test_result.user_test_id,
                           user_test_result.dataset_id)
            if user_test_result.evaluation_tries >= \
                    EvaluationService.MAX_USER_TEST_EVALUATION_TRIES:
                logger.error("Maximum number of failures reached for the "
                             "evaluation of user test %d(%d).",
                             user_test_result.user_test_id,
                             user_test_result.dataset_id)

        # Enqueue next steps to be done (e.g., if evaluation failed).
        return self.get_user_test_operations(user_test)

    @rpc_method
    def new_submission(self, submission_id):
        """This RPC prompts ES of the existence of a new
        submission. ES takes the right countermeasures, i.e., it
        schedules it for compilation.

        submission_id (int): the id of the new submission.

        """
        with SessionGen() as session:
            submission = Submission.get_from_id(submission_id, session)
            if submission is None:
                logger.error("[new_submission] Couldn't find submission "
                             "%d in the database.", submission_id)
                return

            self.enqueue_all(self.get_submission_operations(submission))

            session.commit()

    @rpc_method
    def new_user_test(self, user_test_id):
        """This RPC prompts ES of the existence of a new user test. ES
        takes takes the right countermeasures, i.e., it schedules it
        for compilation.

        user_test_id (int): the id of the new user test.

        returns (bool): True if everything went well.

        """
        with SessionGen() as session:
            user_test = UserTest.get_from_id(user_test_id, session)
            if user_test is None:
                logger.error("[new_user_test] Couldn't find user test %d "
                             "in the database.", user_test_id)
                return

            self.enqueue_all(self.get_user_test_operations(user_test))
<<<<<<< HEAD

            session.commit()

    @rpc_method
    @with_post_finish_lock
    def invalidate_submission(self,
                              contest_id=None,
                              submission_id=None,
                              dataset_id=None,
                              participation_id=None,
                              task_id=None,
                              level="compilation"):
        """Request to invalidate some computed data.

        Invalidate the compilation and/or evaluation data of the
        SubmissionResults that:
        - belong to submission_id or, if None, to any submission of
          participation_id and/or task_id or, if both None, to any
          submission of the contest asked for, or, if all three are
          None, the contest this service is running for (or all contests).
        - belong to dataset_id or, if None, to any dataset of task_id
          or, if None, to any dataset of any task of the contest this
          service is running for.

        The data is cleared, the operations involving the submissions
        currently enqueued are deleted, and the ones already assigned to
        the workers are ignored. New appropriate operations are
        enqueued.

        submission_id (int|None): id of the submission to invalidate,
            or None.
        dataset_id (int|None): id of the dataset to invalidate, or
            None.
        participation_id (int|None): id of the participation to
            invalidate, or None.
        task_id (int|None): id of the task to invalidate, or None.
        level (string): 'compilation' or 'evaluation'

        """
        logger.info("Invalidation request received.")

        # Validate arguments
        # TODO Check that all these objects belong to this contest.
        if level not in ("compilation", "evaluation"):
            raise ValueError(
                "Unexpected invalidation level `%s'." % level)

        if contest_id is None:
            contest_id = self.contest_id

        with SessionGen() as session:
            # First we load all involved submissions.
            submissions = get_submissions(
                # Give contest_id only if all others are None.
                contest_id
                if {participation_id, task_id, submission_id} == {None}
                else None,
                participation_id, task_id, submission_id, session)

            # Then we get all relevant operations, and we remove them
            # both from the queue and from the pool (i.e., we ignore
            # the workers involved in those operations).
            operations = get_relevant_operations(
                level, submissions, dataset_id)
            for operation in operations:
                try:
                    self.queue_service.dequeue(operation=operation.to_dict())
                except KeyError:
                    pass  # Ok, the operation wasn't in the queue.
                try:
                    self.queue_service.ignore_operation(
                        operation=operation.to_dict()
                    )
                except LookupError:
                    pass  # Ok, the operation wasn't in the pool.

            # Then we find all existing results in the database, and
            # we remove them.
            submission_results = get_submission_results(
                # Give contest_id only if all others are None.
                contest_id
                if {participation_id,
                    task_id,
                    submission_id,
                    dataset_id} == {None}
                else None,
                participation_id, task_id, submission_id, dataset_id, session)
            logger.info("Submission results to invalidate %s for: %d.",
                        level, len(submission_results))
            for submission_result in submission_results:
                # We invalidate the appropriate data and queue the
                # operations to recompute those data.
                if level == "compilation":
                    submission_result.invalidate_compilation()
                elif level == "evaluation":
                    submission_result.invalidate_evaluation()

            # Finally, we re-enqueue the operations for the
            # submissions.
            for submission in submissions:
                self.enqueue_all(self.get_submission_operations(submission))

            session.commit()
        logger.info("Invalidate successfully completed.")
=======

            session.commit()
>>>>>>> 600e8c09
<|MERGE_RESOLUTION|>--- conflicted
+++ resolved
@@ -50,16 +50,9 @@
 from cms.db import SessionGen, Dataset, Submission, UserTest
 from cms.db.filecacher import FileCacher
 from cms.grading.Job import Job
-<<<<<<< HEAD
-from cms.service import get_datasets_to_judge, \
-    get_submissions, get_submission_results
-
-from .esoperations import ESOperation, get_relevant_operations, \
-=======
 from cms.service import get_datasets_to_judge
 
 from .esoperations import ESOperation, \
->>>>>>> 600e8c09
     submission_get_operations, submission_to_evaluate, \
     user_test_get_operations
 
@@ -259,7 +252,6 @@
                 # This is not an error condition, as the result is already
                 # in the DB.
                 return True, []
-<<<<<<< HEAD
 
             logger.debug("Committing evaluations...")
             session.commit()
@@ -282,30 +274,6 @@
             logger.debug("Committing evaluation outcomes...")
             session.commit()
 
-=======
-
-            logger.debug("Committing evaluations...")
-            session.commit()
-
-            # If we collected some new operations to do while writing
-            # the results, it means we had to invalidate the submission.
-            # We return immediately since we already have all the operations
-            # we need to do next.
-            if new_operations != []:
-                return True, [
-                    [op.to_dict(),
-                     priority,
-                     (timestamp - EvaluationService.EPOCH).total_seconds()]
-                    for op, priority, timestamp in new_operations]
-
-            if type_ == ESOperation.EVALUATION:
-                if len(object_result.evaluations) == len(dataset.testcases):
-                    object_result.set_evaluation_outcome()
-
-            logger.debug("Committing evaluation outcomes...")
-            session.commit()
-
->>>>>>> 600e8c09
             logger.info("Ending operations...")
             if type_ == ESOperation.COMPILATION:
                 new_operations = self.compilation_ended(object_result)
@@ -581,112 +549,5 @@
                 return
 
             self.enqueue_all(self.get_user_test_operations(user_test))
-<<<<<<< HEAD
-
-            session.commit()
-
-    @rpc_method
-    @with_post_finish_lock
-    def invalidate_submission(self,
-                              contest_id=None,
-                              submission_id=None,
-                              dataset_id=None,
-                              participation_id=None,
-                              task_id=None,
-                              level="compilation"):
-        """Request to invalidate some computed data.
-
-        Invalidate the compilation and/or evaluation data of the
-        SubmissionResults that:
-        - belong to submission_id or, if None, to any submission of
-          participation_id and/or task_id or, if both None, to any
-          submission of the contest asked for, or, if all three are
-          None, the contest this service is running for (or all contests).
-        - belong to dataset_id or, if None, to any dataset of task_id
-          or, if None, to any dataset of any task of the contest this
-          service is running for.
-
-        The data is cleared, the operations involving the submissions
-        currently enqueued are deleted, and the ones already assigned to
-        the workers are ignored. New appropriate operations are
-        enqueued.
-
-        submission_id (int|None): id of the submission to invalidate,
-            or None.
-        dataset_id (int|None): id of the dataset to invalidate, or
-            None.
-        participation_id (int|None): id of the participation to
-            invalidate, or None.
-        task_id (int|None): id of the task to invalidate, or None.
-        level (string): 'compilation' or 'evaluation'
-
-        """
-        logger.info("Invalidation request received.")
-
-        # Validate arguments
-        # TODO Check that all these objects belong to this contest.
-        if level not in ("compilation", "evaluation"):
-            raise ValueError(
-                "Unexpected invalidation level `%s'." % level)
-
-        if contest_id is None:
-            contest_id = self.contest_id
-
-        with SessionGen() as session:
-            # First we load all involved submissions.
-            submissions = get_submissions(
-                # Give contest_id only if all others are None.
-                contest_id
-                if {participation_id, task_id, submission_id} == {None}
-                else None,
-                participation_id, task_id, submission_id, session)
-
-            # Then we get all relevant operations, and we remove them
-            # both from the queue and from the pool (i.e., we ignore
-            # the workers involved in those operations).
-            operations = get_relevant_operations(
-                level, submissions, dataset_id)
-            for operation in operations:
-                try:
-                    self.queue_service.dequeue(operation=operation.to_dict())
-                except KeyError:
-                    pass  # Ok, the operation wasn't in the queue.
-                try:
-                    self.queue_service.ignore_operation(
-                        operation=operation.to_dict()
-                    )
-                except LookupError:
-                    pass  # Ok, the operation wasn't in the pool.
-
-            # Then we find all existing results in the database, and
-            # we remove them.
-            submission_results = get_submission_results(
-                # Give contest_id only if all others are None.
-                contest_id
-                if {participation_id,
-                    task_id,
-                    submission_id,
-                    dataset_id} == {None}
-                else None,
-                participation_id, task_id, submission_id, dataset_id, session)
-            logger.info("Submission results to invalidate %s for: %d.",
-                        level, len(submission_results))
-            for submission_result in submission_results:
-                # We invalidate the appropriate data and queue the
-                # operations to recompute those data.
-                if level == "compilation":
-                    submission_result.invalidate_compilation()
-                elif level == "evaluation":
-                    submission_result.invalidate_evaluation()
-
-            # Finally, we re-enqueue the operations for the
-            # submissions.
-            for submission in submissions:
-                self.enqueue_all(self.get_submission_operations(submission))
-
-            session.commit()
-        logger.info("Invalidate successfully completed.")
-=======
-
-            session.commit()
->>>>>>> 600e8c09
+
+            session.commit()